# frozen_string_literal: true

module DeviseTokenAuth::Concerns::UserOmniauthCallbacks
  extend ActiveSupport::Concern

  included do
    validates :email, presence: true, if: lambda { uid_and_provider_defined? && email_provider? }
    validates :email, :devise_token_auth_email => true, allow_nil: true, allow_blank: true, if: lambda { uid_and_provider_defined? && email_provider? }
    validates_presence_of :uid, if: lambda { uid_and_provider_defined? && !email_provider? }

<<<<<<< HEAD
    # Provide support for devise-multi_email - they implement case_sensitive
    # and maintain uniqueness themselves.
    unless Gem.loaded_specs[ 'devise-multi_email' ]
      # only validate unique emails among email registration users
      validates :email, uniqueness: { case_sensitive: false, scope: :provider }, on: :create, if: :email_provider?
    end
=======
    # only validate unique emails among email registration users
    validates :email, uniqueness: { case_sensitive: false, scope: :provider }, on: :create, if: lambda { uid_and_provider_defined? && email_provider? }
>>>>>>> 6d7780ee

    # keep uid in sync with email
    before_save :sync_uid
    before_create :sync_uid
  end

  protected

  def uid_and_provider_defined?
    defined?(provider) && defined?(uid)
  end

  def email_provider?
    provider == 'email'
  end

  def sync_uid
    unless self.new_record?
      return if devise_modules.include?(:confirmable) && !@bypass_confirmation_postpone && postpone_email_change?
    end
    self.uid = email if uid_and_provider_defined? && email_provider?
  end
end<|MERGE_RESOLUTION|>--- conflicted
+++ resolved
@@ -8,17 +8,12 @@
     validates :email, :devise_token_auth_email => true, allow_nil: true, allow_blank: true, if: lambda { uid_and_provider_defined? && email_provider? }
     validates_presence_of :uid, if: lambda { uid_and_provider_defined? && !email_provider? }
 
-<<<<<<< HEAD
     # Provide support for devise-multi_email - they implement case_sensitive
     # and maintain uniqueness themselves.
     unless Gem.loaded_specs[ 'devise-multi_email' ]
       # only validate unique emails among email registration users
-      validates :email, uniqueness: { case_sensitive: false, scope: :provider }, on: :create, if: :email_provider?
+      validates :email, uniqueness: { case_sensitive: false, scope: :provider }, on: :create, if: lambda { uid_and_provider_defined? && email_provider? }
     end
-=======
-    # only validate unique emails among email registration users
-    validates :email, uniqueness: { case_sensitive: false, scope: :provider }, on: :create, if: lambda { uid_and_provider_defined? && email_provider? }
->>>>>>> 6d7780ee
 
     # keep uid in sync with email
     before_save :sync_uid
